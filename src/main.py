#!/usr/bin/env python3
"""
Colino - RSS-Focused Social Digest
Your own hackable RSS feed aggregator and filter.
"""

import argparse
import logging
from datetime import datetime, timedelta, timezone
from typing import List, Optional
import re
import xml.sax.saxutils

from config import Config
from db import Database
from sources.rss import RSSSource
from sources.youtube import YouTubeSource
from summarize import DigestGenerator

# Configure logging
logging.basicConfig(
    level=logging.INFO,
    format='%(asctime)s - %(name)s - %(levelname)s - %(message)s'
)
logger = logging.getLogger(__name__)

def setup_database():
    """Initialize the database"""
    logger.info("Setting up database...")
    db = Database()
    return db

def fetch_posts(source: str = "rss", feed_urls: List[str] = None, since_hours: int = None):
    """Fetch posts from specified source"""
    if source == "rss":
        return fetch_rss_posts(feed_urls, since_hours)
    elif source == "youtube":
        return fetch_youtube_posts(since_hours)
    else:
        raise ValueError(f"Unknown source: {source}")

def fetch_rss_posts(feed_urls: List[str] = None, since_hours: int = None):
    """Fetch posts from RSS feeds"""
    feed_urls = feed_urls or Config.RSS_FEEDS
    since_hours = since_hours or Config.DEFAULT_LOOKBACK_HOURS
    since_time = datetime.now(timezone.utc) - timedelta(hours=since_hours)
    if not feed_urls:
        logger.warning("No RSS feeds configured. Add feeds to your .env file or provide URLs.")
        return []
    logger.info(f"Fetching RSS posts from {len(feed_urls)} feeds since {since_time}")
    db = setup_database()
    rss_source = RSSSource()
    posts = rss_source.get_recent_posts(feed_urls, since_time)
    # Apply content filtering if configured
    if Config.FILTER_KEYWORDS or Config.EXCLUDE_KEYWORDS:
        posts = apply_content_filter(posts)

    # Save posts to database
    saved_count = 0
    for post in posts:
        if db.save_post(post):
            saved_count += 1
    logger.info(f"Successfully saved {saved_count}/{len(posts)} RSS posts")
    return posts

def fetch_youtube_posts(since_hours: int = None):
    """Fetch posts from YouTube subscriptions"""
    since_hours = since_hours or Config.DEFAULT_LOOKBACK_HOURS
    since_time = datetime.now(timezone.utc) - timedelta(hours=since_hours)
    
    logger.info(f"Fetching YouTube posts since {since_time}")
    
    try:
        youtube_source = YouTubeSource()
        youtube_source.authenticate()

        if not youtube_source.is_authenticated:
            logger.error("YouTube authentication required. Run: python src/main.py authenticate --source youtube")
            return []
        db = setup_database() 
        channels = youtube_source.get_subscriptions()
        youtube_source.sync_subscriptions_to_db(channels, db)
        if not channels:
            logger.warning("No YouTube channels found. Make sure you're subscribed to some channels.")
            return []

        rss_source = RSSSource()
        youtube_posts = []
        for channel in channels:
            posts = rss_source.get_recent_posts([channel['rss_url']], since_time)
            for post in posts:
                post['source'] = 'youtube'
                post['metadata']['video_id'] = youtube_source.extract_video_id(post['url'])
                post['metadata']['channel_id'] = channel['channel_id']
                post = youtube_source.enhance_youtube_post(post)
                youtube_posts.append(post)

        if Config.FILTER_KEYWORDS or Config.EXCLUDE_KEYWORDS:
            youtube_posts = apply_content_filter(youtube_posts)

        saved_count = 0
        for post in youtube_posts:
            if db.save_post(post):
                saved_count += 1

        logger.info(f"Successfully saved {saved_count}/{len(youtube_posts)} YouTube posts")
        return youtube_posts

    except Exception as e:
        logger.error(f"Error fetching YouTube posts: {e}")
        return []

def authenticate_source(source: str):
    """Authenticate with a specific source"""
    if source == "youtube":
        authenticate_youtube()
    else:
        raise ValueError(f"Authentication not supported for source: {source}")

def authenticate_youtube():
    """Authenticate with YouTube/Google OAuth"""
    logger.info("Starting YouTube authentication...")
    
    try:
        youtube_source = YouTubeSource()
        # 
        if youtube_source.is_authenticated:
            print("✅ Already authenticated with YouTube!")
            return
        
        print("🔐 Starting YouTube authentication...")
        print("   This will open your browser to grant permissions to Colino")
        print("   We need access to read your YouTube subscriptions")
        #
        success = youtube_source.authenticate()
        
        if success:
            print("✅ YouTube authentication successful!")
            print("   You can now fetch from your YouTube subscriptions")
            print("   Run: python src/main.py fetch --source youtube")
        else:
            print("❌ YouTube authentication failed")
            print("   Please check your internet connection and try again")
        
    except Exception as e:
        logger.error(f"Error during YouTube authentication: {e}")
        print(f"❌ Authentication error: {e}")

def list_youtube_channels():
    """List subscribed YouTube channels"""
    logger.info("Listing YouTube channels...")
    
    try:
        youtube_source = YouTubeSource()
        if not youtube_source.is_authenticated():
            print("❌ Not authenticated with YouTube")
            print("   Run: python src/main.py authenticate --source youtube")
            return

        channels = youtube_source.get_subscribed_channels()
        print(f"\n📺 Your YouTube Subscriptions ({len(channels)} channels):\n")
        if not channels:
            print("  No subscriptions found")
            print("  Make sure you're subscribed to some channels on YouTube")
            return
        for i, channel in enumerate(channels, 1):
            print(f"     Channel ID: {channel['id']}")
            print(f"     Subscribers: {channel.get('subscriber_count', 'Unknown')}")
            print(f"     RSS Feed: https://www.youtube.com/feeds/videos.xml?channel_id={channel['id']}")
            print()
        # Placeholder implementation
        print("❌ YouTube channel listing not yet implemented")
        print("   This feature is in development")
    except Exception as e:
        logger.error(f"Error listing YouTube channels: {e}")
        print(f"❌ Error: {e}")

def apply_content_filter(posts: List[dict]) -> List[dict]:
    """Apply keyword filtering to posts"""
    filtered_posts = []
    
    for post in posts:
        content_text = f"{post['content']} {post.get('metadata', {}).get('entry_title', '')}".lower()
        
        # If filter keywords are set, only include posts that contain them
        if Config.FILTER_KEYWORDS:
            if not any(keyword.lower() in content_text for keyword in Config.FILTER_KEYWORDS if keyword.strip()):
                continue
        
        # Exclude posts with exclude keywords
        if Config.EXCLUDE_KEYWORDS:
            if any(keyword.lower() in content_text for keyword in Config.EXCLUDE_KEYWORDS if keyword.strip()):
                continue
        
        filtered_posts.append(post)
    
    if Config.FILTER_KEYWORDS or Config.EXCLUDE_KEYWORDS:
        logger.info(f"Content filtering: {len(filtered_posts)}/{len(posts)} posts kept")
    
    return filtered_posts

def discover_rss_feeds(website_url: str):
    """Discover RSS feeds from a website"""
    logger.info(f"Discovering RSS feeds for {website_url}")
    
    rss_source = RSSSource()
    feed_urls = rss_source.discover_feed_url(website_url)
    
    print(f"\n🔍 Discovered RSS feeds for {website_url}:")
    if not feed_urls:
        print("  No RSS feeds found.")
        print("  Try checking the website manually for RSS/Atom links.")
    else:
        for i, feed_url in enumerate(feed_urls, 1):
            print(f"  {i}. {feed_url}")
        
        print(f"\n💡 To use these feeds:")
        print(f"   Add to .env: RSS_FEEDS={','.join(feed_urls)}")
        print(f"   Or test individually: python src/main.py fetch --urls {feed_urls[0]}")

def test_feed(feed_url: str):
    """Test a single RSS feed"""
    logger.info(f"Testing RSS feed: {feed_url}")
    
    rss_source = RSSSource()
    feed_data = rss_source.parse_feed(feed_url)
    
    if not feed_data:
        print(f"❌ Failed to parse feed: {feed_url}")
        return
    
    print(f"✅ Feed parsed successfully!")
    print(f"   Title: {feed_data['title']}")
    print(f"   Description: {feed_data['description'][:100]}{'...' if len(feed_data['description']) > 100 else ''}")
    print(f"   Entries: {len(feed_data['entries'])}")
    print(f"   Last updated: {feed_data.get('updated', 'Unknown')}")
    
    if feed_data['entries']:
        print(f"\n📖 Recent entries:")
        for i, entry in enumerate(feed_data['entries'][:5], 1):
            title = entry.get('title', 'No title')
            pub_date = getattr(entry, 'published', 'Unknown date')
            print(f"   {i}. {title} ({pub_date})")

def list_recent_posts(hours: int = 24, limit: int = None, source: str = None):
    """List recent posts from the database"""
    since_time = datetime.now(timezone.utc) - timedelta(hours=hours)
    
    db = setup_database()
    posts = db.get_posts_since(since_time, source=source)
    
    if limit:
        posts = posts[:limit]
    
    source_filter = f" from {source}" if source else ""
    print(f"\n📰 Recent posts{source_filter} from the last {hours} hours ({len(posts)} posts):\n")
    
    if not posts:
        print("  No posts found. Try:")
        print("  - Increasing the time range with --hours")
        print("  - Running 'python src/main.py fetch' to get new posts")
        if not source:
            print("  - Adding more RSS feeds to your configuration")
            print("  - Setting up YouTube with: python src/main.py authenticate --source youtube")
        return
    
    for i, post in enumerate(posts, 1):
        created_at = datetime.fromisoformat(post['created_at']).strftime('%Y-%m-%d %H:%M')
        
        # Add source emoji
        source_emoji = "📺" if post['source'] == 'youtube' else "📰"
        
        print(f"{source_emoji} {post['author_display_name']} ({created_at})")
        
        # Show entry title if available
        title = post.get('metadata', {}).get('entry_title', '')
        if title:
            print(f"   📌 {title} - {post.get('id')}")
        
        print(f"   {post['content'][:200]}{'...' if len(post['content']) > 200 else ''}")
        print(f"   🔗 {post['url']}")
        
        # Show tags if available
        tags = post.get('metadata', {}).get('entry_tags', [])
        if tags:
            print(f"   🏷️  {', '.join(tags[:5])}")
        
        # Show YouTube-specific info
        if post['source'] == 'youtube':
            video_id = post.get('metadata', {}).get('video_id')
            if video_id:
                print(f"   📺 Video ID: {video_id}")
        
        print()

def generate_digest(hours: int = None, output_file: str = None, source: str = None):
    """Generate an AI-powered digest of recent articles"""
    hours = hours or Config.DEFAULT_LOOKBACK_HOURS
    since_time = datetime.now(timezone.utc) - timedelta(hours=hours)
    
    source_filter = f" from {source}" if source else ""
    logger.info(f"Generating digest for articles{source_filter} from last {hours} hours")
    
    # Get recent posts from database
    db = setup_database()
    posts = db.get_posts_since(since_time, source=source)
    
    if not posts:
        print(f"❌ No posts found{source_filter} from the last {hours} hours")
        print("   Try running 'python src/main.py fetch' first or increase --hours")
        return
    
    print(f"🤖 Generating AI digest for {len(posts)} recent articles{source_filter}...")
    print(f"   Using model: {Config.LLM_MODEL}")
    
    try:
        # Generate digest
        digest_generator = DigestGenerator()
        digest_content = digest_generator.summarize_articles(posts)
        
        # Auto-save if enabled or output_file specified
        if Config.AI_AUTO_SAVE:
            if not output_file:
                # Auto-generate filename
                import os
                os.makedirs(Config.AI_SAVE_DIRECTORY, exist_ok=True)
                timestamp = datetime.now().strftime('%Y%m%d_%H%M%S')
                source_suffix = f"_{source}" if source else ""
                output_file = f"{Config.AI_SAVE_DIRECTORY}/digest{source_suffix}_{timestamp}.md"
            
            with open(output_file, 'w', encoding='utf-8') as f:
                f.write(digest_content)
            print(f"✅ Digest saved to {output_file}")
        
        # Always show digest in console unless explicitly saving to file
        if not output_file or Config.AI_AUTO_SAVE:
            print("\n" + "="*60)
            print(digest_content)
            print("="*60)
            
    except ValueError as e:
        if "openai_api_key" in str(e) or "Incorrect API key" in str(e):
            print("❌ OpenAI API key not configured or invalid")
            print("   Set environment variable: export OPENAI_API_KEY='your_key_here'")
            print("   Get one from: https://platform.openai.com/api-keys")
        else:
            print(f"❌ Configuration error: {e}")
    except Exception as e:
        logger.error(f"Error generating digest: {e}")
        print(f"❌ Error generating digest: {e}")

def export_opml(output_file: str = None):
    """Export RSS feeds as OPML file for backup/sharing"""
    output_file = output_file or f"colino_feeds_{datetime.now().strftime('%Y%m%d')}.opml"
    
    if not Config.RSS_FEEDS:
        print("❌ No RSS feeds configured to export")
        return
    
    # Basic OPML structure
    opml_content = '''<?xml version="1.0" encoding="UTF-8"?>
<opml version="2.0">
<head>
<title>Colino RSS Feeds</title>
<dateCreated>{date}</dateCreated>
</head>
<body>
'''.format(date=datetime.now(timezone.utc).strftime('%a, %d %b %Y %H:%M:%S %z'))
    
    rss_source = RSSSource()
    
    for feed_url in Config.RSS_FEEDS:
        if not feed_url.strip():
            continue
            
        # Try to get feed title
        feed_data = rss_source.parse_feed(feed_url.strip())
        title = feed_data['title'] if feed_data else feed_url
        
        # Escape XML characters for proper OPML format
        escaped_title = xml.sax.saxutils.escape(title)
        escaped_url = xml.sax.saxutils.escape(feed_url.strip())
        
        opml_content += f'<outline type="rss" text="{escaped_title}" xmlUrl="{escaped_url}" />\n'
    
    opml_content += '''</body>
</opml>'''
    
    with open(output_file, 'w', encoding='utf-8') as f:
        f.write(opml_content)
    
    print(f"✅ Exported {len(Config.RSS_FEEDS)} feeds to {output_file}")

def import_opml(opml_file: str):
    """Import RSS feeds from OPML file and update .env"""
    try:
        import xml.etree.ElementTree as ET
        import shutil
        import os
        
        tree = ET.parse(opml_file)
        root = tree.getroot()
        
        feeds = []
        for outline in root.findall('.//outline[@type="rss"]'):
            xml_url = outline.get('xmlUrl')
            if xml_url:
                feeds.append(xml_url)
        
        if not feeds:
            print("❌ No RSS feeds found in OPML file")
            return
        
        print(f"📥 Found {len(feeds)} feeds in OPML file:")
        for i, feed_url in enumerate(feeds, 1):
            print(f"   {i}. {feed_url}")
        
        # Backup existing .env file if it exists
        env_file = '.env'
        if os.path.exists(env_file):
            timestamp = datetime.now().strftime('%Y%m%d_%H%M%S')
            backup_file = f'.env.backup.{timestamp}'
            shutil.copy2(env_file, backup_file)
            print(f"\n💾 Backed up existing .env to {backup_file}")
        
        # Read existing .env content
        env_lines = []
        rss_feeds_updated = False
        
        if os.path.exists(env_file):
            with open(env_file, 'r') as f:
                env_lines = f.readlines()
        
        # Update or add RSS_FEEDS line
        new_rss_line = f"RSS_FEEDS={','.join(feeds)}\n"
        
        for i, line in enumerate(env_lines):
            if line.strip().startswith('RSS_FEEDS='):
                env_lines[i] = new_rss_line
                rss_feeds_updated = True
                break
        
        # If RSS_FEEDS line not found, add it
        if not rss_feeds_updated:
            if env_lines and not env_lines[-1].endswith('\n'):
                env_lines.append('\n')
            env_lines.append(new_rss_line)
        
        # Write updated .env file
        with open(env_file, 'w') as f:
            f.writelines(env_lines)
        
        print(f"✅ Updated {env_file} with {len(feeds)} RSS feeds")
        print(f"🔄 You can now run: python src/main.py fetch")
        
    except Exception as e:
        print(f"❌ Error importing OPML file: {e}")

<<<<<<< HEAD
def generate_youtube_digest(youtube_video_url: str, output_file: str = None, source: str = None):
    print(f"Generating youtube digest for video {youtube_video_url}")
    youtube_source = YouTubeSource()
    video_id = youtube_source.extract_video_id(youtube_video_url)
    transcript = youtube_source.get_video_transcript(video_id)

    if not transcript:
        print("Sorry, the video doesn't have transcript 😭")

    try:
        digest_generator = DigestGenerator()
        digest_content = digest_generator.summarize_video(transcript)
        # Auto-save if enabled or output_file specified
        if output_file or Config.AI_AUTO_SAVE:
            if not output_file:
                # Auto-generate filename
                import os
                os.makedirs(Config.AI_SAVE_DIRECTORY, exist_ok=True)
                timestamp = datetime.now().strftime('%Y%m%d_%H%M%S')
                source_suffix = "_youtube_video" 
                output_file = f"{Config.AI_SAVE_DIRECTORY}/digest{source_suffix}_{timestamp}.md"
            
            with open(output_file, 'w', encoding='utf-8') as f:
                f.write(digest_content)
            print(f"✅ Digest saved to {output_file}")
        
        # Always show digest in console unless explicitly saving to file
        if not output_file or Config.AI_AUTO_SAVE:
            print("\n" + "="*60)
            print(digest_content)
            print("="*60)
            
    except ValueError as e:
        if "openai_api_key" in str(e) or "Incorrect API key" in str(e):
            print("❌ OpenAI API key not configured or invalid")
            print("   Set environment variable: export OPENAI_API_KEY='your_key_here'")
            print("   Get one from: https://platform.openai.com/api-keys")
        else:
            print(f"❌ Configuration error: {e}")
    except Exception as e:
        logger.error(f"Error generating digest: {e}")
        print(f"❌ Error generating digest: {e}")


=======
>>>>>>> 8ac9c650
def generate_post_digest(post_id: str, output_file: str = None):
    db = setup_database()
    post = db.get_post_by(id=post_id)

    try:
        # Generate digest
        digest_generator = DigestGenerator()
        digest_content = digest_generator.summarize_article(post)
        
        # Auto-save if enabled or output_file specified
        if output_file or Config.AI_AUTO_SAVE:
            if not output_file:
                # Auto-generate filename
                import os
                os.makedirs(Config.AI_SAVE_DIRECTORY, exist_ok=True)
                timestamp = datetime.now().strftime('%Y%m%d_%H%M%S')
<<<<<<< HEAD
                source_suffix = post['source'] 
=======
                print(f"post source {post['source']}")
                source_suffix = "suffix" 
>>>>>>> 8ac9c650
                output_file = f"{Config.AI_SAVE_DIRECTORY}/digest{source_suffix}_{timestamp}.md"
            
            with open(output_file, 'w', encoding='utf-8') as f:
                f.write(digest_content)
            print(f"✅ Digest saved to {output_file}")
        
        # Always show digest in console unless explicitly saving to file
        if not output_file or Config.AI_AUTO_SAVE:
            print("\n" + "="*60)
            print(digest_content)
            print("="*60)
            
    except ValueError as e:
        if "openai_api_key" in str(e) or "Incorrect API key" in str(e):
            print("❌ OpenAI API key not configured or invalid")
            print("   Set environment variable: export OPENAI_API_KEY='your_key_here'")
            print("   Get one from: https://platform.openai.com/api-keys")
        else:
            print(f"❌ Configuration error: {e}")
    except Exception as e:
        logger.error(f"Error generating digest: {e}")
        print(f"❌ Error generating digest: {e}")

def main():
    """Main entry point"""
    parser = argparse.ArgumentParser(description='Colino - Your hackable RSS feed aggregator')
    
    subparsers = parser.add_subparsers(dest='command', help='Available commands')
    
    # Fetch command
    fetch_parser = subparsers.add_parser('fetch', help='Fetch from RSS feeds or other sources')
    fetch_parser.add_argument('--source', choices=['rss', 'youtube'], default='rss', 
                            help='Source to fetch from (default: rss)')
    fetch_parser.add_argument('--urls', nargs='+', help='Specific RSS feed URLs to fetch from (RSS only)')
    fetch_parser.add_argument('--hours', type=int, help='Hours to look back (default: 24)')
    
    # Authenticate command
    auth_parser = subparsers.add_parser('authenticate', help='Authenticate with external sources')
    auth_parser.add_argument('--source', choices=['youtube'], required=True,
                           help='Source to authenticate with')
    
    # List channels command
    channels_parser = subparsers.add_parser('channels', help='List subscribed channels (YouTube only)')
    
    # Discover command
    discover_parser = subparsers.add_parser('discover', help='Discover RSS feeds from a website')
    discover_parser.add_argument('url', help='Website URL to scan for RSS feeds')
    
    # Test command
    test_parser = subparsers.add_parser('test', help='Test a single RSS feed')
    test_parser.add_argument('url', help='RSS feed URL to test')
    
    # List command
    list_parser = subparsers.add_parser('list', help='List recent posts from database')
    list_parser.add_argument('--hours', type=int, default=24, help='Hours to look back (default: 24)')
    list_parser.add_argument('--limit', type=int, help='Maximum number of posts to show')
    list_parser.add_argument('--source', choices=['rss', 'youtube'], help='Filter by source')
    
    # Digest command
    digest_parser = subparsers.add_parser('digest', help='Generate AI-powered summary of recent articles')
    digest_parser.add_argument('--hours', type=int, help='Hours to look back (default: 24)')
    digest_parser.add_argument('--output', help='Save digest to file instead of displaying')
    digest_parser.add_argument('--source', choices=['rss', 'youtube'], help='Generate digest for specific source')
    
    digest_subparsers = digest_parser.add_subparsers(dest='subcommand', help='the possible digest subcommands')
    digest_post_parser = digest_subparsers.add_parser('post', help='Generate AI-Powered summary of a given post')
    digest_post_parser.add_argument('--post-id', required=True, type=str, help='The post id, viewable using the list command')
<<<<<<< HEAD
    digest_youtube_parser = digest_subparsers.add_parser('video', help='Generate AI-Powered summary of a given youtube video') 
    digest_youtube_parser.add_argument('--youtube-video-url', required=True, type=str, help='The url of the youtube video to summarize')
=======
>>>>>>> 8ac9c650

    # Export/Import commands
    export_parser = subparsers.add_parser('export', help='Export feeds as OPML')
    export_parser.add_argument('--output', help='Output OPML file name')
    
    import_parser = subparsers.add_parser('import', help='Import feeds from OPML')
    import_parser.add_argument('file', help='OPML file to import')
    
    args = parser.parse_args()
    
    if not args.command:
        parser.print_help()
        print(f"\n💡 Quick start:")
        print(f"   RSS: Add feeds to config.yaml, then run: python src/main.py fetch")
        print(f"   YouTube: Run: python src/main.py authenticate --source youtube")
        print(f"   Then: python src/main.py fetch --source youtube")
        print(f"   View: python src/main.py list")
        return
    
    try:
        if args.command == 'fetch':
            if args.source == 'rss' and args.urls:
                fetch_posts('rss', args.urls, args.hours)
            else:
                fetch_posts(args.source, None, args.hours)
        
        elif args.command == 'authenticate':
            authenticate_source(args.source)
        
        elif args.command == 'channels':
            list_youtube_channels()
        
        elif args.command == 'discover':
            discover_rss_feeds(args.url)
        
        elif args.command == 'test':
            test_feed(args.url)
        
        elif args.command == 'list':
            list_recent_posts(args.hours, args.limit, args.source)
        
        elif args.command == 'digest' and args.subcommand == 'post':
            generate_post_digest(args.post_id)
<<<<<<< HEAD

        elif args.command == 'digest' and args.subcommand == 'video':
            generate_youtube_digest(args.youtube_video_url)
=======
>>>>>>> 8ac9c650
            
        elif args.command == 'digest' and not args.subcommand:
            generate_digest(args.hours, args.output, args.source)
        
        elif args.command == 'export':
            export_opml(args.output)
        
        elif args.command == 'import':
            import_opml(args.file)
        
    except KeyboardInterrupt:
        logger.info("Operation cancelled by user")
    except Exception as e:
        logger.error(f"Error: {e}")
        raise

if __name__ == '__main__':
    main()<|MERGE_RESOLUTION|>--- conflicted
+++ resolved
@@ -456,7 +456,6 @@
     except Exception as e:
         print(f"❌ Error importing OPML file: {e}")
 
-<<<<<<< HEAD
 def generate_youtube_digest(youtube_video_url: str, output_file: str = None, source: str = None):
     print(f"Generating youtube digest for video {youtube_video_url}")
     youtube_source = YouTubeSource()
@@ -500,9 +499,6 @@
         logger.error(f"Error generating digest: {e}")
         print(f"❌ Error generating digest: {e}")
 
-
-=======
->>>>>>> 8ac9c650
 def generate_post_digest(post_id: str, output_file: str = None):
     db = setup_database()
     post = db.get_post_by(id=post_id)
@@ -519,12 +515,7 @@
                 import os
                 os.makedirs(Config.AI_SAVE_DIRECTORY, exist_ok=True)
                 timestamp = datetime.now().strftime('%Y%m%d_%H%M%S')
-<<<<<<< HEAD
                 source_suffix = post['source'] 
-=======
-                print(f"post source {post['source']}")
-                source_suffix = "suffix" 
->>>>>>> 8ac9c650
                 output_file = f"{Config.AI_SAVE_DIRECTORY}/digest{source_suffix}_{timestamp}.md"
             
             with open(output_file, 'w', encoding='utf-8') as f:
@@ -592,11 +583,9 @@
     digest_subparsers = digest_parser.add_subparsers(dest='subcommand', help='the possible digest subcommands')
     digest_post_parser = digest_subparsers.add_parser('post', help='Generate AI-Powered summary of a given post')
     digest_post_parser.add_argument('--post-id', required=True, type=str, help='The post id, viewable using the list command')
-<<<<<<< HEAD
     digest_youtube_parser = digest_subparsers.add_parser('video', help='Generate AI-Powered summary of a given youtube video') 
     digest_youtube_parser.add_argument('--youtube-video-url', required=True, type=str, help='The url of the youtube video to summarize')
-=======
->>>>>>> 8ac9c650
+
 
     # Export/Import commands
     export_parser = subparsers.add_parser('export', help='Export feeds as OPML')
@@ -640,12 +629,9 @@
         
         elif args.command == 'digest' and args.subcommand == 'post':
             generate_post_digest(args.post_id)
-<<<<<<< HEAD
 
         elif args.command == 'digest' and args.subcommand == 'video':
             generate_youtube_digest(args.youtube_video_url)
-=======
->>>>>>> 8ac9c650
             
         elif args.command == 'digest' and not args.subcommand:
             generate_digest(args.hours, args.output, args.source)
