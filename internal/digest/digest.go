package digest

import (
	"bytes"
	"context"
	"encoding/json"
	"fmt"
	"log"
	"strings"
	"text/template"
	"time"

	"github.com/openai/openai-go/v2"
	"github.com/openai/openai-go/v2/option"

	"golino/internal/colinodb"
	"golino/internal/config"
	"golino/internal/ingest"
	"golino/internal/youtube"
)

type Article struct {
	Title     string
	Source    string
	Published string
	Url       string
	Content   string
}

func Run(ctx context.Context, url string) error {
	appConfig, err := config.LoadAppConfig()
	if err != nil {
		return err
	}

	if appConfig.AIConf.BaseUrl == "" {
		return fmt.Errorf("AI base URL is not configured")
	}
	if appConfig.AIConf.Model == "" {
		return fmt.Errorf("AI model is not configured")
	}
	if appConfig.AIConf.ArticlePrompt == "" {
		return fmt.Errorf("AI article prompt is not configured")
	}

	fmt.Printf("Digesting %s with base url : %s\n", url, appConfig.AIConf.BaseUrl)
	content, err := getContentFromCache(ctx, url)
	if err != nil {
		fmt.Printf("Content was not found in cache, scraping content...\n")
		content, err = getFreshContent(ctx, appConfig, url)
		if err != nil {
			fmt.Printf("❌ Could not extract content from the website")
			return err
		}
		fmt.Printf("✅ Extracted content (%d characters)\n", len(content.Content))
	} else {
		fmt.Printf("Content was found in cache, digesting...\n")
	}

	template, err := template.New("template").Parse(appConfig.AIConf.ArticlePrompt)
	if err != nil {
		return err
	}

	var buf bytes.Buffer
	err = template.Execute(&buf, content)
	if err != nil {
		return err
	}
	hydratedPrompt := buf.String()

	client := openai.NewClient(
		option.WithBaseURL(appConfig.AIConf.BaseUrl),
	)
	timeoutCtx, cancel := context.WithTimeout(ctx, 2*time.Minute)
	defer cancel()

<<<<<<< HEAD
	if appConfig.AIConf.Stream {
		// Streaming response
		chatCompletion := client.Chat.Completions.NewStreaming(timeoutCtx, openai.ChatCompletionNewParams{
			Messages: []openai.ChatCompletionMessageParamUnion{
				openai.UserMessage(hydratedPrompt),
			},
			Model: appConfig.AIConf.Model,
		})

		// Stream the response using the iterator
		for chatCompletion.Next() {
			chunk := chatCompletion.Current()
			if len(chunk.Choices) > 0 && chunk.Choices[0].Delta.Content != "" {
				fmt.Print(chunk.Choices[0].Delta.Content)
			}
		}

		if err := chatCompletion.Err(); err != nil {
			return fmt.Errorf("stream error: %w", err)
		}

		fmt.Println() // New line after streaming
		return nil
	} else {
		// Non-streaming response
		chatCompletion, err := client.Chat.Completions.New(timeoutCtx, openai.ChatCompletionNewParams{
			Messages: []openai.ChatCompletionMessageParamUnion{
				openai.UserMessage(hydratedPrompt),
			},
			Model: appConfig.AIConf.Model,
		})
		if err != nil {
			return fmt.Errorf("failed to get AI completion: %w", err)
		}

		if len(chatCompletion.Choices) == 0 {
			return fmt.Errorf("AI returned no choices")
		}

		if strings.TrimSpace(chatCompletion.Choices[0].Message.Content) == "" {
			return fmt.Errorf("AI returned empty content")
		}

		fmt.Println(chatCompletion.Choices[0].Message.Content)
		return nil
	}
=======
	chatCompletion, err := client.Chat.Completions.New(timeoutCtx, openai.ChatCompletionNewParams{
		Messages: []openai.ChatCompletionMessageParamUnion{
			openai.UserMessage(hydratedPrompt),
		},
		Model: appConfig.AIConf.Model,
	})
	if err != nil {
		return fmt.Errorf("failed to get AI completion: %w", err)
	}

	if len(chatCompletion.Choices) == 0 {
		return fmt.Errorf("AI returned no choices")
	}

	if strings.TrimSpace(chatCompletion.Choices[0].Message.Content) == "" {
		return fmt.Errorf("AI returned empty content")
	}

	fmt.Println(chatCompletion.Choices[0].Message.Content)
	return nil
>>>>>>> c3926c10
}

func getContentFromCache(ctx context.Context, url string) (*Article, error) {
	dbPath, err := config.LoadDBPath()
	if err != nil {
		return nil, err
	}
	db, err := colinodb.Open(dbPath)
	if err != nil {
		return nil, err
	}
	content, err := colinodb.GetByURL(ctx, db, url)
	if err != nil {
		return nil, err
	}
	if content == nil || content.ID == "" {
		return nil, fmt.Errorf("No content found in cache")
	}

	metadata := content.Metadata
	if !metadata.Valid {
		return nil, fmt.Errorf("Did not found any metadata")
	}
	var rssMetadata ingest.RSSMetadata
	dec := json.NewDecoder(strings.NewReader(metadata.String))
	err = dec.Decode(&rssMetadata)
	if err != nil {
		return nil, err
	}
	article := Article{
		Source:    content.Source,
		Title:     rssMetadata.EntryTitle,
		Url:       rssMetadata.FeedUrl,
		Published: content.CreatedAt.String(),
		Content:   content.Content,
	}
	return &article, nil
}

func getFreshContent(ctx context.Context, appConfig config.AppConfig, url string) (*Article, error) {
	ri := ingest.NewRSSIngestor(appConfig, 60, 0, log.Default())
	content := ""
	if youtube.IsYouTubeURL(url) {
		content, _ = ri.FetchYoutubeTranscript(ctx, url)
		// now we need to extract youtube video id, build a client and extract the webproxy configuration
	} else {
		content, _ = ri.FetchArticle(ctx, url)
	}

	if content == "" {
		return nil, fmt.Errorf("could not extract content")
	}
	article := Article{
		Source:    "scraped",
		Title:     "unknown",
		Url:       url,
		Published: "unknown",
		Content:   content,
	}

	return &article, nil
}<|MERGE_RESOLUTION|>--- conflicted
+++ resolved
@@ -75,8 +75,7 @@
 	timeoutCtx, cancel := context.WithTimeout(ctx, 2*time.Minute)
 	defer cancel()
 
-<<<<<<< HEAD
-	if appConfig.AIConf.Stream {
+if appConfig.AIConf.Stream {
 		// Streaming response
 		chatCompletion := client.Chat.Completions.NewStreaming(timeoutCtx, openai.ChatCompletionNewParams{
 			Messages: []openai.ChatCompletionMessageParamUnion{
@@ -122,28 +121,6 @@
 		fmt.Println(chatCompletion.Choices[0].Message.Content)
 		return nil
 	}
-=======
-	chatCompletion, err := client.Chat.Completions.New(timeoutCtx, openai.ChatCompletionNewParams{
-		Messages: []openai.ChatCompletionMessageParamUnion{
-			openai.UserMessage(hydratedPrompt),
-		},
-		Model: appConfig.AIConf.Model,
-	})
-	if err != nil {
-		return fmt.Errorf("failed to get AI completion: %w", err)
-	}
-
-	if len(chatCompletion.Choices) == 0 {
-		return fmt.Errorf("AI returned no choices")
-	}
-
-	if strings.TrimSpace(chatCompletion.Choices[0].Message.Content) == "" {
-		return fmt.Errorf("AI returned empty content")
-	}
-
-	fmt.Println(chatCompletion.Choices[0].Message.Content)
-	return nil
->>>>>>> c3926c10
 }
 
 func getContentFromCache(ctx context.Context, url string) (*Article, error) {
