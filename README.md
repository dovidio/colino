--- conflicted
+++ resolved
@@ -26,21 +26,13 @@
    poetry install
    ```
 
-<<<<<<< HEAD
 3. **Digest content using AI:**
 By default the digest command will use the last 24 hours of content from all configured sources.
    ```bash
    poetry run colino digest
-=======
-
-3. **Fetch RSS content:**
-   ```bash
-   poetry run colino fetch --source rss
->>>>>>> b98b3e06
    ```
 You can also pass a single url to digest a specific article or video:
    ```bash
-<<<<<<< HEAD
    poetry run colino digest <a url>
    ```
 Or you can choose to digest only content from a specific source:
@@ -53,61 +45,7 @@
 ```bash
 poetry build
 pipx install dist/colino-*.whl
-=======
-   poetry run colino digest --source rss
-   ```
 
-## Configuring the Youtube Data source
-
-Currently the Youtube data source relies on the Youtube Api to fetch users subscriptions.
-To use the Youtube Api, you'll need access to OAuth 2.0 credentials.
-To do so, follow these steps:
-- Go to [Google Cloud Console](https://console.cloud.google.com/) and create a new project
-- Enable the Youtube Data API v3
-- Create OAuth 2.0 credentials
-- Download the `credentials.json` file and store it in the config folder 
-
-## Install colino as command line tool 
-
-```bash
-poetry build
-pipx install dist/colino-0.1.0-py3-none-any.whl
-```
-
-## Usage Examples
-
-```bash
-# Discover RSS feeds from any website
-colino discover https://example.com
-
-# Test a specific feed
-colino test https://feeds.example.com/rss
-
-# Fetch from specific feeds only
-colino fetch --urls https://hnrss.org/frontpage
-
-# Fetch from youtube
-colino fetch --source youtube
-
-# List recent posts with filtering
-colino list --hours 48 --limit 20
-
-# Generate AI-powered digest
-colino digest --hours 24
-colino digest --output daily_digest.md
-
-# Generate AI-powered article digest
-colino digest --post-id yt:video:zBWTiAss25E
-
-# Generate AI-powered video digest from a youtube video
-colino digest video --youtube-video-url https://www.youtube.com/watch?v=vQJKtTXkpCI
-
-# Export your feeds for backup
-colino export --output my_feeds.opml
-
-# Import feeds from OPML file
-colino import my_feeds.opml
->>>>>>> b98b3e06
 ```
 
 ### Feedback and contribution
